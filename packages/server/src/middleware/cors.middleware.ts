import cors from 'cors'
import {config} from '../config/environment.config'

/**
 * CORS Configuration
 *
 * Development: Allow all origins (origin: true) since we use JWT in headers, not cookies
 * Production: Allow specific origins from ALLOWED_ORIGINS environment variable
 *
 * credentials: false because we use JWT tokens in Authorization headers,
 * not cookies or HTTP authentication. This avoids CORS issues with wildcard origins.
 */

function getAllowedOrigins(): string[] | boolean {
    // In production, use specific allowed origins from environment
    if (config.server.environment === 'production') {
        const origins = process.env.ALLOWED_ORIGINS

        if (origins) {
            // Split comma-separated origins: "https://app1.com,https://app2.com"
            return origins.split(',').map((origin) => origin.trim())
        }

        // If ALLOWED_ORIGINS not set in production, log warning and allow all
        console.warn(
            '⚠️ ALLOWED_ORIGINS not set in production - allowing all origins (not recommended)'
        )
        return true
    }

    // In development, allow all origins
    return true
}

export const corsOptions = {
<<<<<<< HEAD
    origin: getAllowedOrigins(),
    credentials: false, // We use JWT in headers, not cookies
=======
    origin: true, // Allow all origins for development
    credentials: false,
>>>>>>> 78af8a25
    optionsSuccessStatus: 200,
}

export const corsMiddleware = cors(corsOptions)<|MERGE_RESOLUTION|>--- conflicted
+++ resolved
@@ -33,13 +33,8 @@
 }
 
 export const corsOptions = {
-<<<<<<< HEAD
-    origin: getAllowedOrigins(),
-    credentials: false, // We use JWT in headers, not cookies
-=======
     origin: true, // Allow all origins for development
     credentials: false,
->>>>>>> 78af8a25
     optionsSuccessStatus: 200,
 }
 
